import abc
import functools
import inspect
import logging
from typing import (
    Any,
    Callable,
    Dict,
    List,
    Optional,
    Set,
    Tuple,
    Union,
)

from .. import config, context_storage, logging_messages
from ..api_objects import opik_client, span, trace
from ..types import DistributedTraceHeadersDict, ErrorInfoDict, SpanType
from . import (
    arguments_helpers,
    error_info_collector,
    generator_wrappers,
    inspect_helpers,
    span_creation_handler,
)

LOGGER = logging.getLogger(__name__)

TRACES_CREATED_BY_DECORATOR: Set[str] = set()

_is_runtime_tracing_enabled: Optional[bool] = None


def set_tracing_active(active: bool) -> None:
    """
    Enable or disable Opik tracing globally at runtime.
    This setting takes precedence over configuration from files or environment variables.

    Args:
        active: If True, tracing is enabled. If False, tracing is disabled.
    """
    global _is_runtime_tracing_enabled
    _is_runtime_tracing_enabled = active


def is_tracing_active() -> bool:
    """
    Check if Opik tracing is currently active.
    The runtime setting from `set_tracing_active` takes precedence over config.

    Returns:
        True if tracing is active, False otherwise.
    """
    global _is_runtime_tracing_enabled

    if _is_runtime_tracing_enabled is not None:
        return _is_runtime_tracing_enabled

    # If runtime is not set, fallback to config
    config_ = config.OpikConfig()
    return not config_.track_disable


class BaseTrackDecorator(abc.ABC):
    """
    For internal usage.

    All TrackDecorator instances share the same context and can be
    used together simultaneously.

    The following methods must be implemented in the subclass:
        * _start_span_inputs_preprocessor
        * _end_span_inputs_preprocessor
        * _generators_handler (the default implementation is provided but still needs to be called via `super()`)

    Overriding other methods of this class is not recommended.
    """

    def __init__(self) -> None:
        self.provider: Optional[str] = None
        """ Name of the LLM provider. Used in subclasses in integrations track decorators. """

    @functools.cached_property
    def disabled(self) -> bool:
        config_ = config.OpikConfig()
        return config_.track_disable

    def track(
        self,
        name: Optional[Union[Callable, str]] = None,
        type: SpanType = "general",
        tags: Optional[List[str]] = None,
        metadata: Optional[Dict[str, Any]] = None,
        capture_input: bool = True,
        ignore_arguments: Optional[List[str]] = None,
        capture_output: bool = True,
        generations_aggregator: Optional[Callable[[List[Any]], Any]] = None,
        flush: bool = False,
        project_name: Optional[str] = None,
    ) -> Union[Callable, Callable[[Callable], Callable]]:
        """
        Decorator to track the execution of a function.

        Can be used as @track or @track().

        Args:
            name: The name of the span.
            type: The type of the span.
            tags: Tags to associate with the span.
            metadata: Metadata to associate with the span.
            capture_input: Whether to capture the input arguments.
            ignore_arguments: The list of the arguments NOT to include into span/trace inputs.
            capture_output: Whether to capture the output result.
            generations_aggregator: Function to aggregate generation results.
            flush: Whether to flush the client after logging.
            project_name: The name of the project to log data.

        Returns:
            Callable: The decorated function(if used without parentheses)
                or the decorator function (if used with parentheses).

        Note:
            You can use this decorator to track nested functions, Opik will automatically create
            a trace and correctly span nested function calls.

            This decorator can be used to track both synchronous and asynchronous functions,
            and also synchronous and asynchronous generators.
            It automatically detects the function type and applies the appropriate tracking logic.
        """
        track_options = arguments_helpers.TrackOptions(
            name=None,
            type=type,
            tags=tags,
            metadata=metadata,
            capture_input=capture_input,
            ignore_arguments=ignore_arguments,
            capture_output=capture_output,
            generations_aggregator=generations_aggregator,
            flush=flush,
            project_name=project_name,
        )

        if callable(name):
            # Decorator was used without '()'. It means that decorated function
            # automatically passed as the first argument of 'track' function - name
            func = name
            return self._decorate(
                func=func,
                track_options=track_options,
            )

        track_options.name = name

        def decorator(func: Callable) -> Callable:
            return self._decorate(
                func=func,
                track_options=track_options,
            )

        return decorator

    def _decorate(
        self,
        func: Callable,
        track_options: arguments_helpers.TrackOptions,
    ) -> Callable:
        """
        Tracking strategies:

            * Regular sync and async functions/methods: start the span when the
        function is called, end the span when the function is finished. While the
        function is working, the span is kept in opik context, so it can be a parent for the
        spans created by nested tracked functions.

            * Generators and async generators: start the span when the generator started
        yielding values, end the trace when the generator finished yielding values.
        Span is kept in the opik context only while __next__ or __anext__ method is working.
        It means that the span can be a parent only for spans created by tracked functions
        called inside __next__ or __anext__.

            * Sync and async functions that return a stream or stream manager object
        recognizable by `_streams_handler`: span is started when the function is called,
        finished when the stream chunks are exhausted. Span is NOT kept inside the opik context.
        So these spans can't be parents for other spans. This is usually the case LLM API calls
        with `stream=True`.
        """
        if inspect.isgeneratorfunction(func):
            return self._tracked_sync_generator(func=func, track_options=track_options)

        if inspect.isasyncgenfunction(func):
            return self._tracked_async_generator(
                func=func,
                track_options=track_options,
            )

        if inspect_helpers.is_async(func):
            return self._tracked_async(
                func=func,
                track_options=track_options,
            )

        return self._tracked_sync(
            func=func,
            track_options=track_options,
        )

    def _tracked_sync_generator(
        self, func: Callable, track_options: arguments_helpers.TrackOptions
    ) -> Callable:
        @functools.wraps(func)
        def wrapper(*args, **kwargs) -> Any:  # type: ignore
            try:
                opik_distributed_trace_headers: Optional[
                    DistributedTraceHeadersDict
                ] = kwargs.pop("opik_distributed_trace_headers", None)

                start_span_arguments = self._start_span_inputs_preprocessor(
                    func=func,
                    track_options=track_options,
                    args=args,
                    kwargs=kwargs,
                )
            except Exception as exception:
                LOGGER.error(
                    logging_messages.UNEXPECTED_EXCEPTION_ON_SPAN_CREATION_FOR_TRACKED_FUNCTION,
                    func.__name__,
                    (args, kwargs),
                    str(exception),
                    exc_info=True,
                )

            def after_call_for_gen(*args_ac: Any, **kwargs_ac: Any) -> None:
                """A wrapper to inject the correct flush value for generators."""
                kwargs_ac["flush"] = track_options.flush
                self._after_call(*args_ac, **kwargs_ac)

            try:
                result = generator_wrappers.SyncTrackedGenerator(
                    func(*args, **kwargs),
                    start_span_arguments=start_span_arguments,
                    opik_distributed_trace_headers=opik_distributed_trace_headers,
                    track_options=track_options,
                    finally_callback=after_call_for_gen,
                )
                return result
            except Exception as exception:
                LOGGER.debug(
                    logging_messages.EXCEPTION_RAISED_FROM_TRACKED_FUNCTION,
                    func.__name__,
                    (args, kwargs),
                    str(exception),
                    exc_info=True,
                )
                raise exception

        wrapper.opik_tracked = True  # type: ignore

        return wrapper

    def _tracked_async_generator(
        self, func: Callable, track_options: arguments_helpers.TrackOptions
    ) -> Callable:
        @functools.wraps(func)
        def wrapper(*args, **kwargs) -> Any:  # type: ignore
            try:
                opik_distributed_trace_headers: Optional[
                    DistributedTraceHeadersDict
                ] = kwargs.pop("opik_distributed_trace_headers", None)

                start_span_arguments = self._start_span_inputs_preprocessor(
                    func=func,
                    track_options=track_options,
                    args=args,
                    kwargs=kwargs,
                )
            except Exception as exception:
                LOGGER.error(
                    logging_messages.UNEXPECTED_EXCEPTION_ON_SPAN_CREATION_FOR_TRACKED_FUNCTION,
                    func.__name__,
                    (args, kwargs),
                    str(exception),
                    exc_info=True,
                )

            def after_call_for_gen(*args_ac: Any, **kwargs_ac: Any) -> None:
                """A wrapper to inject the correct flush value for generators."""
                kwargs_ac["flush"] = track_options.flush
                self._after_call(*args_ac, **kwargs_ac)

            try:
                result = generator_wrappers.AsyncTrackedGenerator(
                    func(*args, **kwargs),
                    start_span_arguments=start_span_arguments,
                    opik_distributed_trace_headers=opik_distributed_trace_headers,
                    track_options=track_options,
                    finally_callback=after_call_for_gen,
                )
                return result
            except Exception as exception:
                LOGGER.debug(
                    logging_messages.EXCEPTION_RAISED_FROM_TRACKED_FUNCTION,
                    func.__name__,
                    (args, kwargs),
                    str(exception),
                    exc_info=True,
                )
                raise exception

        wrapper.opik_tracked = True  # type: ignore

        return wrapper

    def _tracked_sync(
        self, func: Callable, track_options: arguments_helpers.TrackOptions
    ) -> Callable:
        @functools.wraps(func)
        def wrapper(*args, **kwargs) -> Any:  # type: ignore
            self._before_call(
                func=func,
                track_options=track_options,
                args=args,
                kwargs=kwargs,
            )

            result = None
            error_info: Optional[ErrorInfoDict] = None
            func_exception = None
            try:
                result = func(*args, **kwargs)
            except Exception as exception:
                LOGGER.debug(
                    logging_messages.EXCEPTION_RAISED_FROM_TRACKED_FUNCTION,
                    func.__name__,
                    (args, kwargs),
                    str(exception),
                    exc_info=True,
                )
                error_info = error_info_collector.collect(exception)
                func_exception = exception
            finally:
                stream_or_stream_manager = self._streams_handler(
                    result,
                    track_options.capture_output,
                    track_options.generations_aggregator,
                )
                if stream_or_stream_manager is not None:
                    return stream_or_stream_manager

                self._after_call(
                    output=result,
                    error_info=error_info,
                    capture_output=track_options.capture_output,
                    flush=track_options.flush,
                )
                if func_exception is not None:
                    raise func_exception
                else:
                    return result

        wrapper.opik_tracked = True  # type: ignore
        return wrapper

    def _tracked_async(
        self,
        func: Callable,
        track_options: arguments_helpers.TrackOptions,
    ) -> Callable:
        @functools.wraps(func)
        async def wrapper(*args, **kwargs) -> Any:  # type: ignore
            self._before_call(
                func=func,
                track_options=track_options,
                args=args,
                kwargs=kwargs,
            )
            result = None
            error_info: Optional[ErrorInfoDict] = None
            func_exception = None
            try:
                result = await func(*args, **kwargs)
            except Exception as exception:
                LOGGER.debug(
                    logging_messages.EXCEPTION_RAISED_FROM_TRACKED_FUNCTION,
                    func.__name__,
                    (args, kwargs),
                    str(exception),
                    exc_info=True,
                )
                error_info = error_info_collector.collect(exception)
                func_exception = exception
            finally:
                stream_or_stream_manager = self._streams_handler(
                    result,
                    track_options.capture_output,
                    track_options.generations_aggregator,
                )
                if stream_or_stream_manager is not None:
                    return stream_or_stream_manager

                self._after_call(
                    output=result,
                    error_info=error_info,
                    capture_output=track_options.capture_output,
                    flush=track_options.flush,
                )
                if func_exception is not None:
                    raise func_exception
                else:
                    return result

        wrapper.opik_tracked = True  # type: ignore
        return wrapper

    def _before_call(
        self,
        func: Callable,
        track_options: arguments_helpers.TrackOptions,
        args: Tuple,
        kwargs: Dict[str, Any],
    ) -> None:
        try:
            self.__before_call_unsafe(
                func=func,
                track_options=track_options,
                args=args,
                kwargs=kwargs,
            )
        except Exception as exception:
            LOGGER.error(
                logging_messages.UNEXPECTED_EXCEPTION_ON_SPAN_CREATION_FOR_TRACKED_FUNCTION,
                func.__name__,
                (args, kwargs),
                str(exception),
                exc_info=True,
            )

    def __before_call_unsafe(
        self,
        func: Callable,
        track_options: arguments_helpers.TrackOptions,
        args: Tuple,
        kwargs: Dict[str, Any],
    ) -> None:
        opik_distributed_trace_headers: Optional[DistributedTraceHeadersDict] = None

        try:
            opik_distributed_trace_headers = kwargs.pop(
                "opik_distributed_trace_headers", None
            )

            start_span_arguments = self._start_span_inputs_preprocessor(
                func=func,
                track_options=track_options,
                args=args,
                kwargs=kwargs,
            )
        except Exception as exception:
            LOGGER.error(
                logging_messages.UNEXPECTED_EXCEPTION_ON_SPAN_CREATION_FOR_TRACKED_FUNCTION,
                func.__name__,
                (args, kwargs),
                str(exception),
                exc_info=True,
            )

            start_span_arguments = arguments_helpers.StartSpanParameters(
                name=func.__name__,
                type=track_options.type,
                tags=track_options.tags,
                metadata=track_options.metadata,
                project_name=track_options.project_name,
            )

        created_trace_data, created_span_data = (
            span_creation_handler.create_span_respecting_context(
                start_span_arguments=start_span_arguments,
                distributed_trace_headers=opik_distributed_trace_headers,
            )
        )
        client = opik_client.get_client_cached()

        if client.config.log_start_trace_span:
            client.span(**created_span_data.as_start_parameters)

        if created_trace_data is not None:
            context_storage.set_trace_data(created_trace_data)
            TRACES_CREATED_BY_DECORATOR.add(created_trace_data.id)

            if client.config.log_start_trace_span:
                client.trace(**created_trace_data.as_start_parameters)

        context_storage.add_span_data(created_span_data)

    def _after_call(
        self,
        output: Optional[Any],
        error_info: Optional[ErrorInfoDict],
        capture_output: bool,
        generators_span_to_end: Optional[span.SpanData] = None,
        generators_trace_to_end: Optional[trace.TraceData] = None,
        flush: bool = False,
    ) -> None:
        try:
            self.__after_call_unsafe(
                output=output,
                error_info=error_info,
                capture_output=capture_output,
                generators_span_to_end=generators_span_to_end,
                generators_trace_to_end=generators_trace_to_end,
                flush=flush,
            )
        except Exception as exception:
            LOGGER.error(
                logging_messages.UNEXPECTED_EXCEPTION_ON_SPAN_FINALIZATION_FOR_TRACKED_FUNCTION,
                output,
                str(exception),
                exc_info=True,
            )
<<<<<<< HEAD
=======

    def __after_call_unsafe(
        self,
        output: Optional[Any],
        error_info: Optional[ErrorInfoDict],
        capture_output: bool,
        generators_span_to_end: Optional[span.SpanData] = None,
        generators_trace_to_end: Optional[trace.TraceData] = None,
        flush: bool = False,
    ) -> None:
        if self.disabled:
            return

        if generators_span_to_end is None:
            span_data_to_end, trace_data_to_end = pop_end_candidates()
        else:
            span_data_to_end, trace_data_to_end = (
                generators_span_to_end,
                generators_trace_to_end,
            )

        if output is not None:
            try:
                end_arguments = self._end_span_inputs_preprocessor(
                    output=output,
                    capture_output=capture_output,
                    current_span_data=span_data_to_end,
                )
            except Exception as e:
                LOGGER.error(
                    logging_messages.UNEXPECTED_EXCEPTION_ON_SPAN_FINALIZATION_FOR_TRACKED_FUNCTION,
                    output,
                    str(e),
                    exc_info=True,
                )

                end_arguments = arguments_helpers.EndSpanParameters(
                    output={"output": output}
                )
        else:
            end_arguments = arguments_helpers.EndSpanParameters(error_info=error_info)

        client = opik_client.get_client_cached()

        span_data_to_end.init_end_time().update(
            **end_arguments.to_kwargs(),
        )

        client.span(**span_data_to_end.as_parameters)

        if trace_data_to_end is not None:
            trace_data_to_end.init_end_time().update(
                **end_arguments.to_kwargs(ignore_keys=["usage", "model", "provider"]),
            )

            client.trace(**trace_data_to_end.as_parameters)

        if flush:
            client.flush()
>>>>>>> 2aec73f2

    def __after_call_unsafe(
        self,
        output: Optional[Any],
        error_info: Optional[ErrorInfoDict],
        capture_output: bool,
        generators_span_to_end: Optional[span.SpanData] = None,
        generators_trace_to_end: Optional[trace.TraceData] = None,
        flush: bool = False,
    ) -> None:
        if self.disabled or not is_tracing_active():
            return

        if generators_span_to_end:
            span_to_end = generators_span_to_end
            trace_to_end = generators_trace_to_end
        else:
            span_to_end, trace_to_end = pop_end_candidates()

        if error_info:
            span_to_end.error_info = error_info

        end_span_arguments = self._end_span_inputs_preprocessor(
            output=output,
            capture_output=capture_output,
            current_span_data=span_to_end,
        )
        span_to_end.update(**end_span_arguments)

        client = opik_client.get_client_cached()
        client.span(**span_to_end.as_parameters)

        if trace_to_end:
            trace_to_end.update(**end_span_arguments)
            client.trace(**trace_to_end.as_parameters)

        if flush:
            client.flush()

    @abc.abstractmethod
    def _streams_handler(
        self,
        output: Any,
        capture_output: bool,
        generations_aggregator: Optional[Callable[[List[Any]], str]],
    ) -> Optional[Any]:
        """
        Subclasses must override this method to customize stream-like objects handling.
        Stream objects are usually the objects returned by LLM providers when invoking their API with
        `stream=True` option.

        Opik's approach for such stream objects is to start the span when the API call is made and
        finish the span when the stream chunks are exhausted.
        """

        NO_STREAM_DETECTED = None

        return NO_STREAM_DETECTED

    @abc.abstractmethod
    def _start_span_inputs_preprocessor(
        self,
        func: Callable,
        track_options: arguments_helpers.TrackOptions,
        args: Tuple,
        kwargs: Dict[str, Any],
    ) -> arguments_helpers.StartSpanParameters:
        """
        Subclasses must override this method to customize generating
        span/trace parameters from the function input arguments
        """
        pass

    @abc.abstractmethod
    def _end_span_inputs_preprocessor(
        self,
        output: Optional[Any],
        capture_output: bool,
        current_span_data: span.SpanData,
    ) -> arguments_helpers.EndSpanParameters:
        """
        Subclasses must override this method to customize generating
        span/trace parameters from the function return value
        """
        pass


def pop_end_candidates() -> Tuple[span.SpanData, Optional[trace.TraceData]]:
    """
    Pops span and trace (if trace exists) data created by @track decorator
    from the current context, returns popped objects.

    Decorator can't attach any child objects to the popped ones because
    they are no longer in the context stack.
    """
    span_data_to_end = context_storage.pop_span_data()
    assert (
        span_data_to_end is not None
    ), "When pop_end_candidates is called, top span data must not be None. Otherwise something is wrong."

    trace_data_to_end = None

    possible_trace_data_to_end = context_storage.get_trace_data()
    if (
        context_storage.span_data_stack_empty()
        and possible_trace_data_to_end is not None
        and possible_trace_data_to_end.id in TRACES_CREATED_BY_DECORATOR
    ):
        trace_data_to_end = context_storage.pop_trace_data()
        TRACES_CREATED_BY_DECORATOR.discard(possible_trace_data_to_end.id)

    return span_data_to_end, trace_data_to_end<|MERGE_RESOLUTION|>--- conflicted
+++ resolved
@@ -516,8 +516,6 @@
                 str(exception),
                 exc_info=True,
             )
-<<<<<<< HEAD
-=======
 
     def __after_call_unsafe(
         self,
@@ -577,45 +575,6 @@
 
         if flush:
             client.flush()
->>>>>>> 2aec73f2
-
-    def __after_call_unsafe(
-        self,
-        output: Optional[Any],
-        error_info: Optional[ErrorInfoDict],
-        capture_output: bool,
-        generators_span_to_end: Optional[span.SpanData] = None,
-        generators_trace_to_end: Optional[trace.TraceData] = None,
-        flush: bool = False,
-    ) -> None:
-        if self.disabled or not is_tracing_active():
-            return
-
-        if generators_span_to_end:
-            span_to_end = generators_span_to_end
-            trace_to_end = generators_trace_to_end
-        else:
-            span_to_end, trace_to_end = pop_end_candidates()
-
-        if error_info:
-            span_to_end.error_info = error_info
-
-        end_span_arguments = self._end_span_inputs_preprocessor(
-            output=output,
-            capture_output=capture_output,
-            current_span_data=span_to_end,
-        )
-        span_to_end.update(**end_span_arguments)
-
-        client = opik_client.get_client_cached()
-        client.span(**span_to_end.as_parameters)
-
-        if trace_to_end:
-            trace_to_end.update(**end_span_arguments)
-            client.trace(**trace_to_end.as_parameters)
-
-        if flush:
-            client.flush()
 
     @abc.abstractmethod
     def _streams_handler(
