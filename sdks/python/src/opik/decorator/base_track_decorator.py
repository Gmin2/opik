--- conflicted
+++ resolved
@@ -460,42 +460,6 @@
         generators_trace_to_end: Optional[trace.TraceData] = None,
         flush: bool = False,
     ) -> None:
-<<<<<<< HEAD
-        if self.disabled or not is_tracing_active():
-            return
-
-        # Simplified logic for ending spans and traces
-        try:
-            client = opik_client.get_client_cached()
-            
-            if generators_span_to_end:
-                span_to_end = generators_span_to_end
-                trace_to_end = generators_trace_to_end
-            else:
-                span_to_end, trace_to_end = pop_end_candidates()
-
-            if error_info:
-                span_to_end.error_info = error_info
-
-            end_span_arguments = self._end_span_inputs_preprocessor(
-                output=output,
-                capture_output=capture_output,
-                current_span_data=span_to_end,
-            )
-            span_to_end.update(**end_span_arguments)
-            client.span(**span_to_end.as_parameters)
-
-            if trace_to_end:
-                trace_to_end.update(**end_span_arguments)
-                client.trace(**trace_to_end.as_parameters)
-
-            if flush:
-                client.flush()
-        except Exception as e:
-            LOGGER.error(
-                "Failed to finalize span: %s", e, exc_info=True
-            )
-=======
         try:
             self.__after_call_unsafe(
                 output=output,
@@ -522,58 +486,34 @@
         generators_trace_to_end: Optional[trace.TraceData] = None,
         flush: bool = False,
     ) -> None:
-        # Always pop from context to keep it clean, even if tracing is disabled.
-        if generators_span_to_end is None:
-            span_data_to_end, trace_data_to_end = pop_end_candidates()
-        else:
-            span_data_to_end, trace_data_to_end = (
-                generators_span_to_end,
-                generators_trace_to_end,
-            )
-
-        # Now, check if we should actually submit the trace.
         if self.disabled or not is_tracing_active():
             return
 
-        if output is not None:
-            try:
-                end_arguments = self._end_span_inputs_preprocessor(
-                    output=output,
-                    capture_output=capture_output,
-                    current_span_data=span_data_to_end,
-                )
-            except Exception as e:
-                LOGGER.error(
-                    logging_messages.UNEXPECTED_EXCEPTION_ON_SPAN_FINALIZATION_FOR_TRACKED_FUNCTION,
-                    output,
-                    str(e),
-                    exc_info=True,
-                )
-
-                end_arguments = arguments_helpers.EndSpanParameters(
-                    output={"output": output}
-                )
+        if generators_span_to_end:
+            span_to_end = generators_span_to_end
+            trace_to_end = generators_trace_to_end
         else:
-            end_arguments = arguments_helpers.EndSpanParameters(error_info=error_info)
+            span_to_end, trace_to_end = pop_end_candidates()
+
+        if error_info:
+            span_to_end.error_info = error_info
+
+        end_span_arguments = self._end_span_inputs_preprocessor(
+            output=output,
+            capture_output=capture_output,
+            current_span_data=span_to_end,
+        )
+        span_to_end.update(**end_span_arguments)
 
         client = opik_client.get_client_cached()
-
-        span_data_to_end.init_end_time().update(
-            **end_arguments.to_kwargs(),
-        )
-
-        client.span(**span_data_to_end.as_parameters)
-
-        if trace_data_to_end is not None:
-            trace_data_to_end.init_end_time().update(
-                **end_arguments.to_kwargs(ignore_keys=["usage", "model", "provider"]),
-            )
-
-            client.trace(**trace_data_to_end.as_parameters)
+        client.span(**span_to_end.as_parameters)
+
+        if trace_to_end:
+            trace_to_end.update(**end_span_arguments)
+            client.trace(**trace_to_end.as_parameters)
 
         if flush:
             client.flush()
->>>>>>> 006fd334
 
     @abc.abstractmethod
     def _streams_handler(
